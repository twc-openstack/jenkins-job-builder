# Copyright 2012 Hewlett-Packard Development Company, L.P.
#
# Licensed under the Apache License, Version 2.0 (the "License");
# you may not use this file except in compliance with the License.
# You may obtain a copy of the License at
#
# http://www.apache.org/licenses/LICENSE-2.0
#
# Unless required by applicable law or agreed to in writing, software
# distributed under the License is distributed on an "AS IS" BASIS, WITHOUT
# WARRANTIES OR CONDITIONS OF ANY KIND, either express or implied. See the
# License for the specific language governing permissions and limitations
# under the License.


"""
The Parameters module allows you to specify build parameters for a job.

**Component**: parameters
  :Macro: parameter
  :Entry Point: jenkins_jobs.parameters

Example::

  job:
    name: test_job

    parameters:
      - string:
          name: FOO
          default: bar
          description: "A parameter named FOO, defaults to 'bar'."
"""

import xml.etree.ElementTree as XML

from jenkins_jobs.errors import JenkinsJobsException
from jenkins_jobs.errors import MissingAttributeError
from jenkins_jobs.errors import InvalidAttributeError
import jenkins_jobs.modules.base
from jenkins_jobs.modules.helpers import copyartifact_build_selector


def base_param(registry, xml_parent, data, do_default, ptype):
    pdef = XML.SubElement(xml_parent, ptype)
    XML.SubElement(pdef, 'name').text = data['name']
    XML.SubElement(pdef, 'description').text = data.get('description', '')
    if do_default:
        default = data.get('default', None)
        if default:
            XML.SubElement(pdef, 'defaultValue').text = default
        else:
            XML.SubElement(pdef, 'defaultValue')
    return pdef


def string_param(registry, xml_parent, data):
    """yaml: string
    A string parameter.

    :arg str name: the name of the parameter
    :arg str default: the default value of the parameter (optional)
    :arg str description: a description of the parameter (optional)

    Example::

      parameters:
        - string:
            name: FOO
            default: bar
            description: "A parameter named FOO, defaults to 'bar'."
    """
    base_param(registry, xml_parent, data, True,
               'hudson.model.StringParameterDefinition')


def promoted_param(registry, xml_parent, data):
    """yaml: promoted build
    A promoted build parameter.
    Requires the Jenkins :jenkins-wiki:`Promoted Builds Plugin
    <Promoted+Builds+Plugin>`.

    :arg str name: the name of the parameter (required)
    :arg str project-name: the job from which the user can pick runs (required)
    :arg str promotion-name: promotion process to choose from (optional)
    :arg str description: a description of the parameter (optional)

    Example:

    .. literalinclude::
        /../../tests/parameters/fixtures/promoted-build-param001.yaml
       :language: yaml

    """
    pdef = base_param(registry, xml_parent, data, False,
                      'hudson.plugins.promoted__builds.parameters.'
                      'PromotedBuildParameterDefinition')
    try:
        XML.SubElement(pdef, 'projectName').text = data['project-name']
    except KeyError:
        raise MissingAttributeError('project-name')

    XML.SubElement(pdef, 'promotionProcessName').text = data.get(
        'promotion-name', None)


def password_param(registry, xml_parent, data):
    """yaml: password
    A password parameter.

    :arg str name: the name of the parameter
    :arg str default: the default value of the parameter (optional)
    :arg str description: a description of the parameter (optional)

    Example::

      parameters:
        - password:
            name: FOO
            default: 1HSC0Ts6E161FysGf+e1xasgsHkgleLh09JUTYnipPvw=
            description: "A parameter named FOO."
    """
    base_param(registry, xml_parent, data, True,
               'hudson.model.PasswordParameterDefinition')


def bool_param(registry, xml_parent, data):
    """yaml: bool
    A boolean parameter.

    :arg str name: the name of the parameter
    :arg str default: the default value of the parameter (optional)
    :arg str description: a description of the parameter (optional)

    Example::

      parameters:
        - bool:
            name: FOO
            default: false
            description: "A parameter named FOO, defaults to 'false'."
    """
    data['default'] = str(data.get('default', False)).lower()
    base_param(registry, xml_parent, data, True,
               'hudson.model.BooleanParameterDefinition')


def file_param(registry, xml_parent, data):
    """yaml: file
    A file parameter.

    :arg str name: the target location for the file upload
    :arg str description: a description of the parameter (optional)

    Example::

      parameters:
        - file:
            name: test.txt
            description: "Upload test.txt."
    """
    base_param(registry, xml_parent, data, False,
               'hudson.model.FileParameterDefinition')


def text_param(registry, xml_parent, data):
    """yaml: text
    A text parameter.

    :arg str name: the name of the parameter
    :arg str default: the default value of the parameter (optional)
    :arg str description: a description of the parameter (optional)

    Example::

      parameters:
        - text:
            name: FOO
            default: bar
            description: "A parameter named FOO, defaults to 'bar'."
    """
    base_param(registry, xml_parent, data, True,
               'hudson.model.TextParameterDefinition')


def label_param(registry, xml_parent, data):
    """yaml: label
    A node label parameter.

    :arg str name: the name of the parameter
    :arg str default: the default value of the parameter (optional)
    :arg str description: a description of the parameter (optional)

    Example::

      parameters:
        - label:
            name: node
            default: precise
            description: "The node on which to run the job"
    """
    base_param(registry, xml_parent, data, True,
               'org.jvnet.jenkins.plugins.nodelabelparameter.'
               'LabelParameterDefinition')


def node_param(registry, xml_parent, data):
    """yaml: node
    Defines a list of nodes where this job could potentially be executed on.
    Restrict where this project can be run, If your using a node or label
    parameter to run your job on a particular node, you should not use the
    option "Restrict where this project can be run" in the job configuration
    - it will not have any effect to the selection of your node anymore!

    :arg str name: the name of the parameter
    :arg str description: a description of the parameter (optional)
    :arg list default-slaves: The nodes used when job gets triggered
        by anything else other than manually
    :arg list allowed-slaves: The nodes available for selection
        when job gets triggered manually. Empty means 'All'.
    :arg bool ignore-offline-nodes: Ignore nodes not online or not having
        executors (default false)
    :arg bool allowed-multiselect: Allow multi node selection for concurrent
        builds - this option only makes sense (and must be selected!) in
        case the job is configured with: "Execute concurrent builds if
        necessary". With this configuration the build will be executed on all
        the selected nodes in parallel. (default false)

    Example:

    .. literalinclude::  /../../tests/parameters/fixtures/node-param001.yaml
       :language: yaml

    """
    pdef = base_param(registry, xml_parent, data, False,
                      'org.jvnet.jenkins.plugins.nodelabelparameter.'
                      'NodeParameterDefinition')
    default = XML.SubElement(pdef, 'defaultSlaves')
    if 'default-slaves' in data:
        for slave in data['default-slaves']:
            XML.SubElement(default, 'string').text = slave
    allowed = XML.SubElement(pdef, 'allowedSlaves')
    if 'allowed-slaves' in data:
        for slave in data['allowed-slaves']:
            XML.SubElement(allowed, 'string').text = slave
    XML.SubElement(pdef, 'ignoreOfflineNodes').text = str(
        data.get('ignore-offline-nodes', False)).lower()

    if data.get('allowed-multiselect', False):
        XML.SubElement(pdef, 'triggerIfResult').text = \
            'allowMultiSelectionForConcurrentBuilds'
    else:
        XML.SubElement(pdef, 'triggerIfResult').text = \
            'multiSelectionDisallowed'
    XML.SubElement(pdef, 'allowMultiNodeSelection').text = str(
        data.get('allowed-multiselect', False)).lower()
    XML.SubElement(pdef, 'triggerConcurrentBuilds').text = str(
        data.get('allowed-multiselect', False)).lower()


def choice_param(registry, xml_parent, data):
    """yaml: choice
    A single selection parameter.

    :arg str name: the name of the parameter
    :arg list choices: the available choices
    :arg str description: a description of the parameter (optional)

    Example::

      parameters:
        - choice:
            name: project
            choices:
              - nova
              - glance
            description: "On which project to run?"
    """
    pdef = base_param(registry, xml_parent, data, False,
                      'hudson.model.ChoiceParameterDefinition')
    choices = XML.SubElement(pdef, 'choices',
                             {'class': 'java.util.Arrays$ArrayList'})
    a = XML.SubElement(choices, 'a', {'class': 'string-array'})
    for choice in data['choices']:
        XML.SubElement(a, 'string').text = choice


def run_param(registry, xml_parent, data):
    """yaml: run
    A run parameter.

    :arg str name: the name of the parameter
    :arg str project-name: the name of job from which the user can pick runs
    :arg str description: a description of the parameter (optional)

    Example:

    .. literalinclude::  /../../tests/parameters/fixtures/run-param001.yaml
       :language: yaml

    """
    pdef = base_param(registry, xml_parent, data, False,
                      'hudson.model.RunParameterDefinition')
    XML.SubElement(pdef, 'projectName').text = data['project-name']


def extended_choice_param(registry, xml_parent, data):
    """yaml: extended-choice
    Creates an extended choice parameter where values can be read from a file
    Requires the Jenkins :jenkins-wiki:`Extended Choice Parameter Plugin
    <Extended+Choice+Parameter+plugin>`.

    :arg str name: name of the parameter
    :arg str description: description of the parameter
        (optional, default '')
    :arg str property-file: location of property file to read from
        (optional, default '')
    :arg str property-key: key for the property-file (optional, default '')
    :arg bool quote-value: whether to put quotes around the property
        when passing to Jenkins (optional, default false)
    :arg str visible-items: number of items to show in the list
        (optional, default 5)
    :arg str type: type of select, can be single-select, multi-select,
        radio, checkbox or textbox (optional, default single-select)
    :arg str value: comma separated list of values for the single select
        or multi-select box (optional, default '')
    :arg str default-value: used to set the initial selection of the
        single-select or multi-select box (optional, default '')
    :arg str value-description: comma separated list of value descriptions
        for the single select or multi-select box (optional, default '')
    :arg str default-property-file: location of property file when default
        value needs to come from a property file (optional, default '')
    :arg str default-property-key: key for the default property file
        (optional, default '')
    :arg str description-property-file: location of property file when value
        description needs to come from a property file (optional, default '')
    :arg str description-property-key: key for the value description
        property file (optional, default '')
    :arg str multi-select-delimiter: value between selections when the
        parameter is a multi-select (optiona, default ',')

    Example:

    .. literalinclude:: \
    /../../tests/parameters/fixtures/extended-choice-param001.yaml
       :language: yaml

    """
    pdef = base_param(registry, xml_parent, data, False,
                      'com.cwctravel.hudson.plugins.'
                      'extended__choice__parameter.'
                      'ExtendedChoiceParameterDefinition')
    XML.SubElement(pdef, 'value').text = data.get('value', '')
    XML.SubElement(pdef, 'visibleItemCount').text = str(data.get(
        'visible-items', data.get('visible-item-count', 5)))
    XML.SubElement(pdef, 'multiSelectDelimiter').text = data.get(
        'multi-select-delimiter', ',')
    XML.SubElement(pdef, 'quoteValue').text = str(data.get('quote-value',
                                                  False)).lower()
    XML.SubElement(pdef, 'defaultValue').text = data.get(
        'default-value', '')
    XML.SubElement(pdef, 'descriptionPropertyValue').text = data.get(
        'value-description', '')
    choice = data.get('type', 'single-select')
    choicedict = {'single-select': 'PT_SINGLE_SELECT',
                  'multi-select': 'PT_MULTI_SELECT',
                  'radio': 'PT_RADIO',
                  'checkbox': 'PT_CHECKBOX',
                  'textbox': 'PT_TEXTBOX',
                  'PT_SINGLE_SELECT': 'PT_SINGLE_SELECT',
                  'PT_MULTI_SELECT': 'PT_MULTI_SELECT',
                  'PT_RADIO': 'PT_RADIO',
                  'PT_CHECKBOX': 'PT_CHECKBOX',
                  'PT_TEXTBOX': 'PT_TEXTBOX'}

    if choice in choicedict:
        XML.SubElement(pdef, 'type').text = choicedict[choice]
    else:
        raise JenkinsJobsException("Type entered is not valid, must be one "
                                   "of: single-select, multi-select, radio, "
                                   "textbox or checkbox")
    XML.SubElement(pdef, 'propertyFile').text = data.get('property-file', '')
    XML.SubElement(pdef, 'propertyKey').text = data.get('property-key', '')
    XML.SubElement(pdef, 'defaultPropertyFile').text = data.get(
        'default-property-file', '')
    XML.SubElement(pdef, 'defaultPropertyKey').text = data.get(
        'default-property-key', '')
    XML.SubElement(pdef, 'descriptionPropertyFile').text = data.get(
        'description-property-file', '')
    XML.SubElement(pdef, 'descriptionPropertyKey').text = data.get(
        'description-property-key', '')


def validating_string_param(registry, xml_parent, data):
    """yaml: validating-string
    A validating string parameter
    Requires the Jenkins :jenkins-wiki:`Validating String Plugin
    <Validating+String+Parameter+Plugin>`.

    :arg str name: the name of the parameter
    :arg str default: the default value of the parameter (optional)
    :arg str description: a description of the parameter (optional)
    :arg str regex: a regular expression to validate the string
    :arg str msg: a message to display upon failed validation

    Example::

      parameters:
        - validating-string:
            name: FOO
            default: bar
            description: "A parameter named FOO, defaults to 'bar'."
            regex: [A-Za-z]*
            msg: Your entered value failed validation
    """
    pdef = base_param(registry, xml_parent, data, True,
                      'hudson.plugins.validating__string__parameter.'
                      'ValidatingStringParameterDefinition')
    XML.SubElement(pdef, 'regex').text = data['regex']
    XML.SubElement(pdef, 'failedValidationMessage').text = data['msg']


def svn_tags_param(registry, xml_parent, data):
    """yaml: svn-tags
    A svn tag parameter
    Requires the Jenkins :jenkins-wiki:`Parameterized Trigger Plugin
    <Parameterized+Trigger+Plugin>`.

    :arg str name: the name of the parameter
    :arg str default: the default value of the parameter (optional)
    :arg str description: a description of the parameter (optional)
    :arg str url: the url to list tags from
    :arg str filter: the regular expression to filter tags

    Example::

      parameters:
        - svn-tags:
            name: BRANCH_NAME
            default: release
            description: A parameter named BRANCH_NAME default is release
            url: http://svn.example.com/repo
            filter: [A-za-z0-9]*
    """
    pdef = base_param(registry, xml_parent, data, True,
                      'hudson.scm.listtagsparameter.'
                      'ListSubversionTagsParameterDefinition')
    XML.SubElement(pdef, 'tagsDir').text = data['url']
    XML.SubElement(pdef, 'tagsFilter').text = data.get('filter', None)
    XML.SubElement(pdef, 'reverseByDate').text = "true"
    XML.SubElement(pdef, 'reverseByName').text = "false"
    XML.SubElement(pdef, 'maxTags').text = "100"
    XML.SubElement(pdef, 'uuid').text = "1-1-1-1-1"


<<<<<<< HEAD
def git_tags_param(parser, xml_parent, data):
    """yaml: git-tags
    A git tag parameter
    Requires the Jenkins :jenkins-wiki:`Git Parameter Plugin
    <Git+Parameter+Plugin>`.

    :arg str name: the name of the parameter
    :arg str default: the default value of the parameter (optional)
    :arg str description: a description of the parameter (optional)
    :arg str tagFilter: the regular expression to filter tags (optional)

    Example::

       parameters:
        - git-tags:
             name: MY_TAG_NAME
             description: selected tag will be available as a parameter
             filter: [A-za-z0-9]*
    """
    pdef = base_param(parser, xml_parent, data, True,
                      'net.uaznia.lukanus.hudson.plugins.gitparameter.'
                      'GitParameterDefinition')
    XML.SubElement(pdef, 'type').text = data.get('type', 'PT_TAG')
    if 'defaultValue' in data:
        XML.SubElement(pdef, 'defaultValue').text = data.get('defaultValue',
                                                             '')
    XML.SubElement(pdef, 'description').text = data.get('description', '')
    if 'branch' in data:
        XML.SubElement(pdef, 'branch').text = data.get('branch')
    if 'branchFilter' in data:
        XML.SubElement(pdef, 'branchFilter').text = data.get('branchFilter',
                                                             '')
    if 'tagFilter' in data:
        XML.SubElement(pdef, 'tagFilter').text = data.get('tagFilter', '')
    XML.SubElement(pdef, 'sortMode').text = data.get('sortMode', 'DESCENDING')
    XML.SubElement(pdef,
                   'quickFilterEnabled').text = data.get('quickFilterEnabled',
                                                         False)


def dynamic_choice_param(parser, xml_parent, data):
=======
def dynamic_choice_param(registry, xml_parent, data):
>>>>>>> 150705cf
    """yaml: dynamic-choice
    Dynamic Choice Parameter
    Requires the Jenkins :jenkins-wiki:`Jenkins Dynamic Parameter Plug-in
    <Dynamic+Parameter+Plug-in>`.

    :arg str name: the name of the parameter
    :arg str description: a description of the parameter (optional)
    :arg str script: Groovy expression which generates the potential choices.
    :arg bool remote: the script will be executed on the slave where the build
        is started (default false)
    :arg str classpath: class path for script (optional)
    :arg bool read-only: user can't modify parameter once populated
        (default false)

    Example::

      parameters:
        - dynamic-choice:
            name: OPTIONS
            description: "Available options"
            script: "['optionA', 'optionB']"
            remote: false
            read-only: false
    """
    dynamic_param_common(registry, xml_parent, data,
                         'ChoiceParameterDefinition')


def dynamic_string_param(registry, xml_parent, data):
    """yaml: dynamic-string
    Dynamic Parameter
    Requires the Jenkins :jenkins-wiki:`Jenkins Dynamic Parameter Plug-in
    <Dynamic+Parameter+Plug-in>`.

    :arg str name: the name of the parameter
    :arg str description: a description of the parameter (optional)
    :arg str script: Groovy expression which generates the potential choices
    :arg bool remote: the script will be executed on the slave where the build
        is started (default false)
    :arg str classpath: class path for script (optional)
    :arg bool read-only: user can't modify parameter once populated
        (default false)

    Example::

      parameters:
        - dynamic-string:
            name: FOO
            description: "A parameter named FOO, defaults to 'bar'."
            script: "bar"
            remote: false
            read-only: false
    """
    dynamic_param_common(registry, xml_parent, data,
                         'StringParameterDefinition')


def dynamic_choice_scriptler_param(registry, xml_parent, data):
    """yaml: dynamic-choice-scriptler
    Dynamic Choice Parameter (Scriptler)
    Requires the Jenkins :jenkins-wiki:`Jenkins Dynamic Parameter Plug-in
    <Dynamic+Parameter+Plug-in>`.

    :arg str name: the name of the parameter
    :arg str description: a description of the parameter (optional)
    :arg str script-id: Groovy script which generates the default value
    :arg list parameters: parameters to corresponding script

        :Parameter: * **name** (`str`) Parameter name
                    * **value** (`str`) Parameter value
    :arg bool remote: the script will be executed on the slave where the build
        is started (default false)
    :arg bool read-only: user can't modify parameter once populated
        (default false)

    Example::

      parameters:
        - dynamic-choice-scriptler:
            name: OPTIONS
            description: "Available options"
            script-id: "scriptid.groovy"
            parameters:
              - name: param1
                value: value1
              - name: param2
                value: value2
            remote: false
            read-only: false
    """
    dynamic_scriptler_param_common(registry, xml_parent, data,
                                   'ScriptlerChoiceParameterDefinition')


def dynamic_string_scriptler_param(registry, xml_parent, data):
    """yaml: dynamic-string-scriptler
    Dynamic Parameter (Scriptler)
    Requires the Jenkins :jenkins-wiki:`Jenkins Dynamic Parameter Plug-in
    <Dynamic+Parameter+Plug-in>`.

    :arg str name: the name of the parameter
    :arg str description: a description of the parameter (optional)
    :arg str script-id: Groovy script which generates the default value
    :arg list parameters: parameters to corresponding script

        :Parameter: * **name** (`str`) Parameter name
                    * **value** (`str`) Parameter value
    :arg bool remote: the script will be executed on the slave where the build
        is started (default false)
    :arg bool read-only: user can't modify parameter once populated
        (default false)

    Example::

      parameters:
        - dynamic-string-scriptler:
            name: FOO
            description: "A parameter named FOO, defaults to 'bar'."
            script-id: "scriptid.groovy"
            parameters:
              - name: param1
                value: value1
              - name: param2
                value: value2
            remote: false
            read-only: false
    """
    dynamic_scriptler_param_common(registry, xml_parent, data,
                                   'ScriptlerStringParameterDefinition')


def dynamic_param_common(registry, xml_parent, data, ptype):
    pdef = base_param(registry, xml_parent, data, False,
                      'com.seitenbau.jenkins.plugins.dynamicparameter.'
                      + ptype)
    XML.SubElement(pdef, '__remote').text = str(
        data.get('remote', False)).lower()
    XML.SubElement(pdef, '__script').text = data.get('script', None)
    localBaseDir = XML.SubElement(pdef, '__localBaseDirectory',
                                  {'serialization': 'custom'})
    filePath = XML.SubElement(localBaseDir, 'hudson.FilePath')
    default = XML.SubElement(filePath, 'default')
    XML.SubElement(filePath, 'boolean').text = "true"
    XML.SubElement(default, 'remote').text = \
        "/var/lib/jenkins/dynamic_parameter/classpath"
    XML.SubElement(pdef, '__remoteBaseDirectory').text = \
        "dynamic_parameter_classpath"
    XML.SubElement(pdef, '__classPath').text = data.get('classpath', None)
    XML.SubElement(pdef, 'readonlyInputField').text = str(
        data.get('read-only', False)).lower()


def dynamic_scriptler_param_common(registry, xml_parent, data, ptype):
    pdef = base_param(registry, xml_parent, data, False,
                      'com.seitenbau.jenkins.plugins.dynamicparameter.'
                      'scriptler.' + ptype)
    XML.SubElement(pdef, '__remote').text = str(
        data.get('remote', False)).lower()
    XML.SubElement(pdef, '__scriptlerScriptId').text = data.get(
        'script-id', None)
    parametersXML = XML.SubElement(pdef, '__parameters')
    parameters = data.get('parameters', [])
    if parameters:
        for parameter in parameters:
            parameterXML = XML.SubElement(parametersXML,
                                          'com.seitenbau.jenkins.plugins.'
                                          'dynamicparameter.scriptler.'
                                          'ScriptlerParameterDefinition_'
                                          '-ScriptParameter')
            XML.SubElement(parameterXML, 'name').text = parameter['name']
            XML.SubElement(parameterXML, 'value').text = parameter['value']
    XML.SubElement(pdef, 'readonlyInputField').text = str(data.get(
        'read-only', False)).lower()


def matrix_combinations_param(registry, xml_parent, data):
    """yaml: matrix-combinations
    Matrix combinations parameter
    Requires the Jenkins :jenkins-wiki:`Matrix Combinations Plugin
    <Matrix+Combinations+Plugin>`.

    :arg str name: the name of the parameter
    :arg str description: a description of the parameter (optional)
    :arg str filter: Groovy expression to use filter the combination by
        default (optional)

    Example:

    .. literalinclude:: \
    /../../tests/parameters/fixtures/matrix-combinations-param001.yaml
       :language: yaml

    """
    element_name = 'hudson.plugins.matrix__configuration__parameter.' \
                   'MatrixCombinationsParameterDefinition'
    pdef = XML.SubElement(xml_parent, element_name)
    if 'name' not in data:
        raise JenkinsJobsException('matrix-combinations must have a name '
                                   'parameter.')
    XML.SubElement(pdef, 'name').text = data['name']
    XML.SubElement(pdef, 'description').text = data.get('description', '')
    combination_filter = data.get('filter')
    if combination_filter:
        XML.SubElement(pdef, 'defaultCombinationFilter').text = \
            combination_filter

    return pdef


def copyartifact_build_selector_param(registry, xml_parent, data):
    """yaml: copyartifact-build-selector

    Control via a build parameter, which build the copyartifact plugin should
    copy when it is configured to use 'build-param'. Requires the Jenkins
    :jenkins-wiki:`Copy Artifact plugin <Copy+Artifact+Plugin>`.

    :arg str name: name of the build parameter to store the selection in
    :arg str description: a description of the parameter (optional)
    :arg str which-build: which to provide as the default value in the UI. See
        ``which-build`` param of :py:mod:`~builders.copyartifact` from the
        builders module for the available values as well as options available
        that control additional behaviour for the selected value.

    Example:

    .. literalinclude::
        /../../tests/parameters/fixtures/copyartifact-build-selector001.yaml
       :language: yaml

    """

    t = XML.SubElement(xml_parent, 'hudson.plugins.copyartifact.'
                       'BuildSelectorParameter')
    try:
        name = data['name']
    except KeyError:
        raise MissingAttributeError('name')

    XML.SubElement(t, 'name').text = name
    XML.SubElement(t, 'description').text = data.get('description', '')

    copyartifact_build_selector(t, data, 'defaultSelector')


def maven_metadata_param(registry, xml_parent, data):
    """yaml: maven-metadata
    This parameter allows the resolution of maven artifact versions
    by contacting the repository and reading the maven-metadata.xml.
    Requires the Jenkins :jenkins-wiki:`Maven Metadata Plugin
    <Maven+Metadata+Plugin>`.

    :arg str name: Name of the parameter
    :arg str description: Description of the parameter (optional)
    :arg str repository-base-url: URL from where you retrieve your artifacts
        (default '')
    :arg str repository-username: Repository's username if authentication is
        required. (default '')
    :arg str repository-password: Repository's password if authentication is
        required. (default '')
    :arg str artifact-group-id: Unique project identifier (default '')
    :arg str artifact-id: Name of the artifact without version (default '')
    :arg str packaging: Artifact packaging option. Could be something such as
        jar, zip, pom.... (default '')
    :arg str versions-filter: Specify a regular expression which will be used
        to filter the versions which are actually displayed when triggering a
        new build. (default '')
    :arg str default-value: For features such as SVN polling a default value
        is required. If job will only be started manually, this field is not
        necessary. (default '')
    :arg str maximum-versions-to-display: The maximum number of versions to
        display in the drop-down. Any non-number value as well as 0 or negative
        values will default to all. (default 10)
    :arg str sorting-order: ascending or descending
        (default descending)

    Example:

    .. literalinclude::
       /../../tests/parameters/fixtures/maven-metadata-param001.yaml
       :language: yaml

    """
    pdef = base_param(registry, xml_parent, data, False,
                      'eu.markov.jenkins.plugin.mvnmeta.'
                      'MavenMetadataParameterDefinition')
    XML.SubElement(pdef, 'repoBaseUrl').text = data.get('repository-base-url',
                                                        '')
    XML.SubElement(pdef, 'groupId').text = data.get('artifact-group-id', '')
    XML.SubElement(pdef, 'artifactId').text = data.get('artifact-id', '')
    XML.SubElement(pdef, 'packaging').text = data.get('packaging', '')
    XML.SubElement(pdef, 'defaultValue').text = data.get('default-value', '')
    XML.SubElement(pdef, 'versionFilter').text = data.get('versions-filter',
                                                          '')

    sort_order = data.get('sorting-order', 'descending').lower()
    sort_dict = {'descending': 'DESC',
                 'ascending': 'ASC'}

    if sort_order not in sort_dict:
        raise InvalidAttributeError(sort_order, sort_order, sort_dict.keys())

    XML.SubElement(pdef, 'sortOrder').text = sort_dict[sort_order]
    XML.SubElement(pdef, 'maxVersions').text = str(data.get(
        'maximum-versions-to-display', 10))
    XML.SubElement(pdef, 'username').text = data.get('repository-username', '')
    XML.SubElement(pdef, 'password').text = data.get('repository-password', '')


def hidden_param(parser, xml_parent, data):
    """yaml: hidden
    Allows you to use parameters hidden from the build with parameter page.
    Requires the Jenkins :jenkins-wiki:`Hidden Parameter Plugin
    <Hidden+Parameter+Plugin>`.

    :arg str name: the name of the parameter
    :arg str default: the default value of the parameter (optional)
    :arg str description: a description of the parameter (optional)

    Example:

    .. literalinclude::
       /../../tests/parameters/fixtures/hidden-param001.yaml
       :language: yaml

    """
    base_param(parser, xml_parent, data, True,
               'com.wangyin.parameter.WHideParameterDefinition')


def random_string_param(registry, xml_parent, data):
    """yaml: random-string
    This parameter generates a random string and passes it to the
    build, preventing Jenkins from combining queued builds.
    Requires the Jenkins :jenkins-wiki:`Random String Parameter Plugin
    <Random+String+Parameter+Plugin>`.

    :arg str name: Name of the parameter
    :arg str description: Description of the parameter (default '')
    :arg str failed-validation-message: Failure message to display for invalid
        input (default '')

    Example:

    .. literalinclude::
       /../../tests/parameters/fixtures/random-string-param001.yaml
       :language: yaml
    """
    pdef = XML.SubElement(xml_parent,
                          'hudson.plugins.random__string__parameter.'
                          'RandomStringParameterDefinition')
    if 'name' not in data:
        raise JenkinsJobsException('random-string must have a name parameter.')
    XML.SubElement(pdef, 'name').text = data['name']
    XML.SubElement(pdef, 'description').text = data.get('description', '')
    XML.SubElement(pdef, 'failedValidationMessage').text = data.get(
        'failed-validation-message', '')


class Parameters(jenkins_jobs.modules.base.Base):
    sequence = 21

    component_type = 'parameter'
    component_list_type = 'parameters'

    def gen_xml(self, xml_parent, data):
        properties = xml_parent.find('properties')
        if properties is None:
            properties = XML.SubElement(xml_parent, 'properties')

        parameters = data.get('parameters', [])
        hmodel = 'hudson.model.'
        if parameters:
            # The conditionals here are to work around the extended_choice
            # parameter also being definable in the properties module.  This
            # usage has been deprecated but not removed.  Because it may have
            # added these elements before us, we need to check if they already
            # exist, and only add them if they're missing.
            pdefp = properties.find(hmodel + 'ParametersDefinitionProperty')
            if pdefp is None:
                pdefp = XML.SubElement(properties,
                                       hmodel + 'ParametersDefinitionProperty')
            pdefs = pdefp.find('parameterDefinitions')
            if pdefs is None:
                pdefs = XML.SubElement(pdefp, 'parameterDefinitions')
            for param in parameters:
                self.registry.dispatch('parameter', pdefs, param)<|MERGE_RESOLUTION|>--- conflicted
+++ resolved
@@ -453,7 +453,6 @@
     XML.SubElement(pdef, 'uuid').text = "1-1-1-1-1"
 
 
-<<<<<<< HEAD
 def git_tags_param(parser, xml_parent, data):
     """yaml: git-tags
     A git tag parameter
@@ -494,10 +493,7 @@
                                                          False)
 
 
-def dynamic_choice_param(parser, xml_parent, data):
-=======
 def dynamic_choice_param(registry, xml_parent, data):
->>>>>>> 150705cf
     """yaml: dynamic-choice
     Dynamic Choice Parameter
     Requires the Jenkins :jenkins-wiki:`Jenkins Dynamic Parameter Plug-in
